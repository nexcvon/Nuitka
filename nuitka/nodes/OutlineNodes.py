#     Copyright 2017, Kay Hayen, mailto:kay.hayen@gmail.com
#
#     Part of "Nuitka", an optimizing Python compiler that is compatible and
#     integrates with CPython, but also works on its own.
#
#     Licensed under the Apache License, Version 2.0 (the "License");
#     you may not use this file except in compliance with the License.
#     You may obtain a copy of the License at
#
#        http://www.apache.org/licenses/LICENSE-2.0
#
#     Unless required by applicable law or agreed to in writing, software
#     distributed under the License is distributed on an "AS IS" BASIS,
#     WITHOUT WARRANTIES OR CONDITIONS OF ANY KIND, either express or implied.
#     See the License for the specific language governing permissions and
#     limitations under the License.
#
""" Outline nodes.

We use them for re-formulations and for in-lining of code. They are expressions
that get their value from return statements in their code body. They do not
own anything by themselves. It's just a way of having try/finally for the
expressions, or multiple returns, without running in a too different context.
"""

from .ExceptionNodes import ExpressionRaiseException
from .ExpressionBases import ExpressionChildrenHavingBase
from .NodeBases import ChildrenHavingMixin


class ExpressionOutlineBody(ExpressionChildrenHavingBase):
    """ Outlined code.

        This is for a call to a piece of code to be executed in a specific
        context. It contains an exclusively owned function body, that has
        no other references, and can be considered part of the calling
        context.

        It must return a value, to use as expression value.
    """

    kind = "EXPRESSION_OUTLINE_BODY"

    named_children = (
        "body",
    )

    def __init__(self, provider, name, source_ref, body = None):
        assert name != ""

        ExpressionChildrenHavingBase.__init__(
            self,
            values     = {
                "body" : body
            },
            source_ref = source_ref
        )

        self.provider = provider
        self.name = name

        self.temp_scope = None

        # Hack: This allows some APIs to work although this is not yet
        # officially a child yet. Important during building.
        self.parent = provider

    def getDetails(self):
        return {
            "provider" : self.provider,
            "name"     : self.name
        }

    getBody = ChildrenHavingMixin.childGetter("body")
    setBody = ChildrenHavingMixin.childSetter("body")

    def getOutlineTempScope(self):
        # We use our own name as a temp_scope, cached from the parent, if the
        # scope is None.
        if self.temp_scope is None:
            self.temp_scope = self.provider.allocateTempScope(self.name)

        return self.temp_scope

    def allocateTempVariable(self, temp_scope, name):
        if temp_scope is None:
            temp_scope = self.getOutlineTempScope()

        return self.provider.allocateTempVariable(
            temp_scope = temp_scope,
            name       = name
        )

    def allocateTempScope(self, name):

        # Let's scope the temporary scopes by the outline they come from.
        return self.provider.allocateTempScope(
            name = self.name + '$' + name
        )

    def getContainingClassDictCreation(self):
        return self.getParentVariableProvider().getContainingClassDictCreation()

    def computeExpressionRaw(self, trace_collection):
        owning_module = self.getParentModule()

        # Make sure the owning module is added to the used set. This is most
        # important for helper functions, or modules, which otherwise have
        # become unused.
        from nuitka.ModuleRegistry import addUsedModule
        addUsedModule(owning_module)

        abort_context = trace_collection.makeAbortStackContext(
            catch_breaks     = False,
            catch_continues  = False,
            catch_returns    = True,
            catch_exceptions = False
        )

        with abort_context:
            body = self.getBody()

            result = body.computeStatementsSequence(
                trace_collection = trace_collection
            )

            if result is not body:
                self.setBody(result)
                body = result

            return_collections = trace_collection.getFunctionReturnCollections()

        if return_collections:
            trace_collection.mergeMultipleBranches(return_collections)

        first_statement = body.getStatements()[0]

        if first_statement.isStatementReturn():
            return (
                first_statement.getExpression(),
                "new_expression",
                "Outline is now simple return, use directly."
            )

        if first_statement.isStatementRaiseException():
            result = ExpressionRaiseException(
<<<<<<< HEAD
                exception_type  = first_statement.getExceptionType(),
                exception_value = first_statement.getExceptionValue(),
                source_ref      = first_statement.getSourceReference()
=======
                exception_type = first_statement.getExceptionType(),
                exception_value = first_statement.getExceptionValue(),
                source_ref = first_statement.getSourceReference()
>>>>>>> a9b52512
            )

            return (
                result,
                "new_expression",
                "Outline is now exception raise, use directly."
            )

        # TODO: Function outline may become too trivial to outline and return
        # collections may tell us something.
        return self, None, None

<<<<<<< HEAD

    def mayRaiseException(self, exception_type):
        return self.getBody().mayRaiseException(exception_type)

=======
>>>>>>> a9b52512
    def willRaiseException(self, exception_type):
        return self.getBody().willRaiseException(exception_type)<|MERGE_RESOLUTION|>--- conflicted
+++ resolved
@@ -144,15 +144,9 @@
 
         if first_statement.isStatementRaiseException():
             result = ExpressionRaiseException(
-<<<<<<< HEAD
                 exception_type  = first_statement.getExceptionType(),
                 exception_value = first_statement.getExceptionValue(),
                 source_ref      = first_statement.getSourceReference()
-=======
-                exception_type = first_statement.getExceptionType(),
-                exception_value = first_statement.getExceptionValue(),
-                source_ref = first_statement.getSourceReference()
->>>>>>> a9b52512
             )
 
             return (
@@ -165,12 +159,8 @@
         # collections may tell us something.
         return self, None, None
 
-<<<<<<< HEAD
-
     def mayRaiseException(self, exception_type):
         return self.getBody().mayRaiseException(exception_type)
 
-=======
->>>>>>> a9b52512
     def willRaiseException(self, exception_type):
         return self.getBody().willRaiseException(exception_type)