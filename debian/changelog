--- conflicted
+++ resolved
@@ -1,16 +1,14 @@
-<<<<<<< HEAD
 nuitka (0.5.33~rc3+ds-1) UNRELEASED; urgency=medium
 
   * New upstream pre-release.
 
  -- Kay Hayen <kay.hayen@gmail.com>  Sat, 04 Aug 2018 10:54:20 +0200
-=======
+
 nuitka (0.5.32.4+ds-1) unstable; urgency=medium
 
   * New upstream hotfix release.
 
  -- Kay Hayen <kay.hayen@gmail.com>  Fri, 10 Aug 2018 12:06:44 +0200
->>>>>>> 5c810cba
 
 nuitka (0.5.32.3+ds-1) unstable; urgency=medium
 
