--- conflicted
+++ resolved
@@ -1,17 +1,15 @@
-<<<<<<< HEAD
 nuitka (0.5.0~pre1+ds-1) UNRELEASED; urgency=low
 
   * New upstream pre-release.
 
  -- Kay Hayen <kay.hayen@gmail.com>  Mon, 02 Dec 2013 23:32:53 +0100
-=======
+
 nuitka (0.4.7.2+ds-1) unstable; urgency=low
 
   * New upstream hotfix release.
   * Added missing build dependency to process PNG images.
 
  -- Kay Hayen <kay.hayen@gmail.com>  Sat, 07 Dec 2013 08:48:32 +0100
->>>>>>> b5a19985
 
 nuitka (0.4.7.1+ds-1) unstable; urgency=low
 
