--- conflicted
+++ resolved
@@ -1,12 +1,9 @@
-<<<<<<< HEAD
 nuitka (0.5.0~pre1+ds-1) UNRELEASED; urgency=low
 
   * New upstream pre-release.
 
  -- Kay Hayen <kay.hayen@gmail.com>  Mon, 02 Dec 2013 23:32:53 +0100
 
-nuitka (0.4.7+ds-1) unstable; urgency=low
-=======
 nuitka (0.4.7.1+ds-1) unstable; urgency=low
 
   * New upstream hotfix release.
@@ -14,7 +11,6 @@
  -- Kay Hayen <kay.hayen@gmail.com>  Tue, 03 Dec 2013 08:44:31 +0100
 
 nuitka (0.4.7+ds-1) UNRELEASED; urgency=low
->>>>>>> 254d1e88
 
   * New upstream release.
   * Handle unknown encoding error message change of CPython 2.7.6
