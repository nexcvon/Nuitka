<<<<<<< HEAD
nuitka (0.5.1~pre2+ds-1) UNRELEASED; urgency=medium

  * New upstream pre-release.

 -- Kay Hayen <kay.hayen@gmail.com>  Sat, 04 Jan 2014 09:58:47 +0100
=======
nuitka (0.5.0.2+ds-1) unstable; urgency=medium

  * New upstream hotfix release.

 -- Kay Hayen <kay.hayen@gmail.com>  Wed, 05 Feb 2014 08:52:25 +0100
>>>>>>> 3c6aa49f

nuitka (0.5.0.1+ds-1) unstable; urgency=medium

  * New upstream hotfix release.

 -- Kay Hayen <kay.hayen@gmail.com>  Mon, 13 Jan 2014 23:37:37 +0100

nuitka (0.5.0+ds-1) unstable; urgency=medium

  * New upstream release.
  * Added missing build dependency to process PNG images.

 -- Kay Hayen <kay.hayen@gmail.com>  Fri, 03 Jan 2014 19:18:18 +0100

nuitka (0.4.7.1+ds-1) unstable; urgency=low

  * New upstream hotfix release.

 -- Kay Hayen <kay.hayen@gmail.com>  Tue, 03 Dec 2013 08:44:31 +0100

nuitka (0.4.7+ds-1) UNRELEASED; urgency=low

  * New upstream release.
  * Handle unknown encoding error message change of CPython 2.7.6
    that was backported to CPython 2.7.5+ as well.
    (Closes: #730956)

 -- Kay Hayen <kay.hayen@gmail.com>  Mon, 02 Dec 2013 09:15:12 +0100

nuitka (0.4.6.2+ds-1) unstable; urgency=low

  * New upstream hotfix release.

 -- Kay Hayen <kayhayen@gmx.de>  Fri, 01 Nov 2013 19:07:42 +0100

nuitka (0.4.6+ds-1) unstable; urgency=low

  * New upstream release.

 -- Kay Hayen <kayhayen@gmx.de>  Sun, 27 Oct 2013 21:29:26 +0100

nuitka (0.4.5.1+ds-1) unstable; urgency=low

  * New upstream hotfix release.
  * Corrects upstream Issue#106.

 -- Kay Hayen <kayhayen@gmx.de>  Wed, 25 Sep 2013 14:29:55 +0200

nuitka (0.4.5+ds-1) unstable; urgency=low

  * New upstream release.

 -- Kay Hayen <kayhayen@gmx.de>  Sun, 18 Aug 2013 09:06:29 +0200

nuitka (0.4.4.2+ds-1) unstable; urgency=low

  * New upstream hotfix release.
  * Corrects upstream Issue#98.
  * Corrects upstream Issue#100.
  * Corrects upstream Issue#101.
  * Corrects upstream Issue#102.

 -- Kay Hayen <kayhayen@gmx.de>  Sat, 20 Jul 2013 09:08:29 +0200

nuitka (0.4.4.1+ds-1) unstable; urgency=low

  * New upstream hotfix release.
  * Corrects upstream Issue#95.
  * Corrects upstream Issue#96.

 -- Kay Hayen <kayhayen@gmx.de>  Sat, 13 Jul 2013 11:56:21 +0200

nuitka (0.4.4+ds-1) unstable; urgency=low

  * New upstream release.
  * Upstream now supports Python3.3 and threads.
  * Bump to Standards Version 3.9.4, no changes needed.
  * Fix support for modules and Python3 was broken (Closes: #711459)
  * Fix encoding error changes  Python 2.7.5 (Closes: #713531)

 -- Kay Hayen <kayhayen@gmx.de>  Tue, 25 Jun 2013 10:46:40 +0200

nuitka (0.4.3+ds-1) unstable; urgency=low

  * New upstream release.

 -- Kay Hayen <kayhayen@gmx.de>  Sat, 18 May 2013 10:16:25 +0200

nuitka (0.4.2+ds-1) unstable; urgency=low

  * New upstream release.

 -- Kay Hayen <kayhayen@gmx.de>  Fri, 29 Mar 2013 11:05:08 +0100

nuitka (0.4.1+ds-1) unstable; urgency=low

  * New upstream release.

 -- Kay Hayen <kayhayen@gmx.de>  Tue, 05 Mar 2013 08:15:41 +0100

nuitka (0.4.0+ds-1) UNRELEASED; urgency=low

  * New upstream release.
  * Changes so the Debian package can be backported to Squeeze as well.

 -- Kay Hayen <kayhayen@gmx.de>  Sat, 09 Feb 2013 10:08:15 +0100

nuitka (0.3.25+ds-1) unstable; urgency=low

  * New upstream release.
  * Register the User Manual with "doc-base".

 -- Kay Hayen <kayhayen@gmx.de>  Sun, 11 Nov 2012 13:57:32 +0100

nuitka (0.3.24.1+ds-1) unstable; urgency=low

  * New upstream hotfix release.
  * Corrects upstream Issue#46.

 -- Kay Hayen <kayhayen@gmx.de>  Sat, 08 Sep 2012 22:30:11 +0000

nuitka (0.3.24+ds-1) unstable; urgency=low

  * New upstream release.
  * Detect the absence of "g++" and gracefully fallback to the
    compiler depended on. (Closes: #682146)
  * Changed usage of "temp" files in developer scripts to be
    secure. (Closes: #682145)
  * Added support for "DEB_BUILD_OPTIONS=nocheck" to skip the
    test runs. (Closes: #683090)

 -- Kay Hayen <kayhayen@gmx.de>  Sat, 18 Aug 2012 21:19:17 +0200

nuitka (0.3.23.1+ds-1) unstable; urgency=low

  * New upstream hotfix release.
  * Corrects upstream Issue#40, Issue#41, and Issue#42.

 -- Kay Hayen <kayhayen@gmx.de>  Mon, 16 Jul 2012 07:25:41 +0200

nuitka (0.3.23+ds-1) unstable; urgency=low

  * New upstream release.
  * License for Nuitka is now Apache License 2.0, no more GPLv3.
  * Corrects upstream Issue#37 and Issue#38.

 -- Kay Hayen <kayhayen@gmx.de>  Sun, 01 Jul 2012 00:00:57 +0200

nuitka (0.3.22.1+ds-1) unstable; urgency=low

  * New upstream hotfix release.
  * Corrected copyright file syntax error found by new lintian
    version.
  * Corrects upstream Issue#19.

 -- Kay Hayen <kayhayen@gmx.de>  Sat, 16 Jun 2012 08:58:30 +0200

nuitka (0.3.22+ds-1) unstable; urgency=low

  * New upstream release.

 -- Kay Hayen <kayhayen@gmx.de>  Sun, 13 May 2012 12:51:16 +0200

nuitka (0.3.21+ds-1) unstable; urgency=low

  * New upstream release.

 -- Kay Hayen <kayhayen@gmx.de>  Thu, 12 Apr 2012 20:24:01 +0200

nuitka (0.3.20.2+ds-1) unstable; urgency=low

  * New upstream hotfix release.
  * Corrects upstream Issue#35.
  * Bump to Standards Version 3.9.3, no changes needed.
  * In the alternative build dependencies, designed to make the
    Python3 build dependency optional, put option that is going
    to work on "unstable" first. (Closes: #665021)

 -- Kay Hayen <kayhayen@gmx.de>  Tue, 03 Apr 2012 22:31:36 +0200

nuitka (0.3.20.1+ds-1) unstable; urgency=low

  * New upstream hotfix release.
  * Corrects upstream Issue#34.

 -- Kay Hayen <kayhayen@gmx.de>  Sat, 03 Mar 2012 10:18:30 +0100

nuitka (0.3.20+ds-1) unstable; urgency=low

  * New upstream release.
  * Added upstream "Changelog.rst" as "changelog"

 -- Kay Hayen <kayhayen@gmx.de>  Mon, 27 Feb 2012 09:32:10 +0100

nuitka (0.3.19.2+ds-1) unstable; urgency=low

  * New upstream hotfix release.
  * Corrects upstream Issue#32.

 -- Kay Hayen <kayhayen@gmx.de>  Sun, 12 Feb 2012 20:33:30 +0100

nuitka (0.3.19.1+ds-1) unstable; urgency=low

  * New upstream hotfix release.
  * Corrects upstream Issue#30 and Issue#31.

 -- Kay Hayen <kayhayen@gmx.de>  Sat, 28 Jan 2012 07:27:38 +0100

nuitka (0.3.19+ds-1) unstable; urgency=low

  * New upstream release.
  * Improvements to option groups layout in manpages, and broken
    whitespace for "--recurse-to" option. (Closes: #655910)
  * Documented new option "--recurse-directory" in man page with
    example.
  * Made the "debian/watch" file ignore upstream pre-releases,
    these shall not be considered for this package.
  * Aligned depended version with build depended versions.
  * Depend on "python-dev" as well, needed to compile against
    "libpython".
  * Build depend on "python-dev-all" and "python-dbg-all" to
    execute tests with both all supported Python versions.
  * Build depend on "python3.2-dev-all" and "python3-dbg-all"
    to execute tests with Python3 as well. It is currently not
    supported by upstream, this is only preparatory.
  * Added suggestion of "ccache", can speed up the compilation
    process.

 -- Kay Hayen <kayhayen@gmx.de>  Tue, 17 Jan 2012 10:29:45 +0100

nuitka (0.3.18+ds-1) unstable; urgency=low

  * New upstream release.
  * Lowered dependencies so that a backport to Ubuntu Natty and
    higher is now feasible. A "scons >=2.0.0" is good enough,
    and so is "g++-4.5" as well.
  * Don't require the PDF generation to be successful on older
    Ubuntu versions as it crashes due to old "rst2pdf" bugs.

 -- Kay Hayen <kayhayen@gmx.de>  Thu, 12 Jan 2012 19:55:43 +0100

nuitka (0.3.18~pre2+ds-1) unstable; urgency=low

  * New upstream pre-release.
  * First upload to unstable, many thanks to my reviewer and
    sponsor Yaroslav Halchenko <debian@onerussian.com>
  * New maintainer (Closes: #648489)
  * Added Developer Manual to the generated PDF documentation.
  * Added python-dbg to Build-Depends to also execcute reference
    count tests.
  * Changed copyright file to reference Apache license via its
    standard Debian location as well.

 -- Kay Hayen <kayhayen@gmx.de>  Tue, 10 Jan 2012 22:21:56 +0100

nuitka (0.3.17+ds-1) UNRELEASED; urgency=low

  * New upstream release.
  * Updated man page to use new "--recurse-*" options in examples
    over removed "--deep*" options.
  * Completed copyright file according to "licensecheck" findings
    and updated files accordingly. Put the included tests owned
    by upstream into public domain.
  * Use a "+ds" file as orig source with inline copy of Scons
    already removed instead of doing it as a patch.
  * Also removed the benchmark tests from "+ds" file, not useful
    to be provided with Nuitka.
  * Added syntax tests, these were omitted by mistake previously.
  * Run the test suite at package build time, it checks the basic
    tests, syntax error tests, program tests, and the compile
    itself test.
  * Added run time dependencies also as build time dependencies
    to be able to execute the tests.
  * Corrected handling of upstream pre-release names in the watch
    file.
  * Changed contributor notice to only require "Apache License 2.0"
    for the new parts.
  * Put Debian packaging and owned tests under "Apache License 2.0"
    as well.

 -- Kay Hayen <kayhayen@gmx.de>  Mon, 09 Jan 2012 09:02:19 +0100

nuitka (0.3.16-1) UNRELEASED; urgency=low

  * New upstream release.
  * Updated debian/copyright URI to match the latest one.
  * Updated debian/copyright to DEP5 changes.
  * Added Nuitka homepage to debian/control.
  * Added watch file, so uscan works.
  * Added git pointers to git repository and gitweb to the
    package control file.
  * Corrected examples section in man page to correctly escape "-".
  * Added meaningful "what is" to manpages.
  * Bump to Standards Version 3.9.2, no changes needed.
  * Added extended description to address lintian warning.

 -- Kay Hayen <kayhayen@gmx.de>  Sun, 18 Dec 2011 13:01:10 +0100

nuitka (0.3.15-1) UNRELEASED; urgency=low

  * New upstream release.
  * Renamed "/usr/bin/Python" to "/usr/bin/nuitka-python".
  * Added man pages for "nuitka" and "nuitka-python", the first
    with an examples section that shows the most important uses
    of the "nuitka" binary.
  * Removed foreign code for Windows generators, removed from
    debian/copyright.
  * Lowered dependency for Scons to what Ubuntu Oneiric has and
    what we have as an inline copy, (scons >=2.0.1) should be
    sufficient.
  * Recommend python-lxml, as it's used by Nuitka to dump XML
    representation.
  * Recommend python-qt4, as it may be used to display the node
    tree in a window.
  * Removed inline copy of Scons from the binary package.
  * Added patch to remove the setting nuitka package in sys.path,
    not needed in Debian.

 -- Kay Hayen <kayhayen@gmx.de>  Thu, 01 Dec 2011 22:43:33 +0100

nuitka (0.3.15pre2-1) UNRELEASED; urgency=low

  * Initial Debian package.

 -- Kay Hayen <kayhayen@gmx.de>  Fri, 11 Nov 2011 20:58:55 +0100<|MERGE_RESOLUTION|>--- conflicted
+++ resolved
@@ -1,16 +1,14 @@
-<<<<<<< HEAD
 nuitka (0.5.1~pre2+ds-1) UNRELEASED; urgency=medium
 
   * New upstream pre-release.
 
  -- Kay Hayen <kay.hayen@gmail.com>  Sat, 04 Jan 2014 09:58:47 +0100
-=======
+
 nuitka (0.5.0.2+ds-1) unstable; urgency=medium
 
   * New upstream hotfix release.
 
  -- Kay Hayen <kay.hayen@gmail.com>  Wed, 05 Feb 2014 08:52:25 +0100
->>>>>>> 3c6aa49f
 
 nuitka (0.5.0.1+ds-1) unstable; urgency=medium
 
