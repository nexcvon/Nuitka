<<<<<<< HEAD
nuitka (0.5.7~pre1+ds-1) UNRELEASED; urgency=medium

  * New upstream pre-release.

 -- Kay Hayen <kay.hayen@gmail.com>  Fri, 19 Dec 2014 08:47:58 +0100

nuitka (0.5.6+ds-1) unstable; urgency=medium
=======
nuitka (0.5.6.1+ds-1) unstable; urgency=medium

  * New upstream hotfix release.

 -- Kay Hayen <kay.hayen@gmail.com>  Sun, 21 Dec 2014 08:32:58 +0100

nuitka (0.5.6+ds-1) UNRELEASED; urgency=medium
>>>>>>> 3dd382e9

  * New upstream release.
  * Added support for hardening-wrapper to be installed.

 -- Kay Hayen <kay.hayen@gmail.com>  Fri, 19 Dec 2014 08:39:17 +0100

nuitka (0.5.5.3+ds-1) unstable; urgency=medium

  * New upstream hotfix release.
  * Added support for armhf architecture.

 -- Kay Hayen <kay.hayen@gmail.com>  Fri, 24 Oct 2014 17:33:59 +0200

nuitka (0.5.5.2+ds-1) unstable; urgency=medium

  * New upstream hotfix release.
  * Bump to Standards Version 3.9.6, no changes needed.

 -- Kay Hayen <kay.hayen@gmail.com>  Fri, 17 Oct 2014 07:56:05 +0200

nuitka (0.5.5+ds-1) unstable; urgency=medium

  * New upstream release.

 -- Kay Hayen <kay.hayen@gmail.com>  Sun, 05 Oct 2014 19:28:20 +0200

nuitka (0.5.4.3+ds-1) unstable; urgency=medium

  * New upstream hotfix release.

 -- Kay Hayen <kay.hayen@gmail.com>  Thu, 21 Aug 2014 09:41:37 +0200

nuitka (0.5.3.5+ds-1) unstable; urgency=medium

  * New upstream hotfix release.

 -- Kay Hayen <kay.hayen@gmail.com>  Fri, 18 Jul 2014 07:28:17 +0200

nuitka (0.5.3.3+ds-1) unstable; urgency=medium

  * New upstream release.
  * Original version didn't build for all versions due to error message
    changes, this release adapts to.

 -- Kay Hayen <kay.hayen@gmail.com>  Sat, 12 Jul 2014 20:50:01 +0200

nuitka (0.5.2+ds-1) unstable; urgency=medium

  * New upstream release.
  * Permit building using cowbuilder, eatmydata (Closes: #749518)
  * Do not require gcc in build-depends
    (Closes: #747984) (Closes: #748005) (Closes: #751325)

 -- Kay Hayen <kay.hayen@gmail.com>  Mon, 23 Jun 2014 08:17:57 +0200

nuitka (0.5.1.1+ds-1) unstable; urgency=medium

  * New upstream hotfix release.

 -- Kay Hayen <kay.hayen@gmail.com>  Thu, 06 Mar 2014 10:44:28 +0100

nuitka (0.5.1+ds-1) unstable; urgency=medium

  * New upstream release.

 -- Kay Hayen <kay.hayen@gmail.com>  Thu, 06 Mar 2014 09:33:51 +0100

nuitka (0.5.0.1+ds-1) unstable; urgency=medium

  * New upstream hotfix release.

 -- Kay Hayen <kay.hayen@gmail.com>  Mon, 13 Jan 2014 23:37:37 +0100

nuitka (0.5.0+ds-1) unstable; urgency=medium

  * New upstream release.
  * Added missing build dependency to process PNG images.

 -- Kay Hayen <kay.hayen@gmail.com>  Fri, 03 Jan 2014 19:18:18 +0100

nuitka (0.4.7.1+ds-1) unstable; urgency=low

  * New upstream hotfix release.

 -- Kay Hayen <kay.hayen@gmail.com>  Tue, 03 Dec 2013 08:44:31 +0100

nuitka (0.4.7+ds-1) UNRELEASED; urgency=low

  * New upstream release.
  * Handle unknown encoding error message change of CPython 2.7.6
    that was backported to CPython 2.7.5+ as well.
    (Closes: #730956)

 -- Kay Hayen <kay.hayen@gmail.com>  Mon, 02 Dec 2013 09:15:12 +0100

nuitka (0.4.6.2+ds-1) unstable; urgency=low

  * New upstream hotfix release.

 -- Kay Hayen <kayhayen@gmx.de>  Fri, 01 Nov 2013 19:07:42 +0100

nuitka (0.4.6+ds-1) unstable; urgency=low

  * New upstream release.

 -- Kay Hayen <kayhayen@gmx.de>  Sun, 27 Oct 2013 21:29:26 +0100

nuitka (0.4.5.1+ds-1) unstable; urgency=low

  * New upstream hotfix release.
  * Corrects upstream Issue#106.

 -- Kay Hayen <kayhayen@gmx.de>  Wed, 25 Sep 2013 14:29:55 +0200

nuitka (0.4.5+ds-1) unstable; urgency=low

  * New upstream release.

 -- Kay Hayen <kayhayen@gmx.de>  Sun, 18 Aug 2013 09:06:29 +0200

nuitka (0.4.4.2+ds-1) unstable; urgency=low

  * New upstream hotfix release.
  * Corrects upstream Issue#98.
  * Corrects upstream Issue#100.
  * Corrects upstream Issue#101.
  * Corrects upstream Issue#102.

 -- Kay Hayen <kayhayen@gmx.de>  Sat, 20 Jul 2013 09:08:29 +0200

nuitka (0.4.4.1+ds-1) unstable; urgency=low

  * New upstream hotfix release.
  * Corrects upstream Issue#95.
  * Corrects upstream Issue#96.

 -- Kay Hayen <kayhayen@gmx.de>  Sat, 13 Jul 2013 11:56:21 +0200

nuitka (0.4.4+ds-1) unstable; urgency=low

  * New upstream release.
  * Upstream now supports Python3.3 and threads.
  * Bump to Standards Version 3.9.4, no changes needed.
  * Fix support for modules and Python3 was broken (Closes: #711459)
  * Fix encoding error changes  Python 2.7.5 (Closes: #713531)

 -- Kay Hayen <kayhayen@gmx.de>  Tue, 25 Jun 2013 10:46:40 +0200

nuitka (0.4.3+ds-1) unstable; urgency=low

  * New upstream release.

 -- Kay Hayen <kayhayen@gmx.de>  Sat, 18 May 2013 10:16:25 +0200

nuitka (0.4.2+ds-1) unstable; urgency=low

  * New upstream release.

 -- Kay Hayen <kayhayen@gmx.de>  Fri, 29 Mar 2013 11:05:08 +0100

nuitka (0.4.1+ds-1) unstable; urgency=low

  * New upstream release.

 -- Kay Hayen <kayhayen@gmx.de>  Tue, 05 Mar 2013 08:15:41 +0100

nuitka (0.4.0+ds-1) UNRELEASED; urgency=low

  * New upstream release.
  * Changes so the Debian package can be backported to Squeeze as well.

 -- Kay Hayen <kayhayen@gmx.de>  Sat, 09 Feb 2013 10:08:15 +0100

nuitka (0.3.25+ds-1) unstable; urgency=low

  * New upstream release.
  * Register the User Manual with "doc-base".

 -- Kay Hayen <kayhayen@gmx.de>  Sun, 11 Nov 2012 13:57:32 +0100

nuitka (0.3.24.1+ds-1) unstable; urgency=low

  * New upstream hotfix release.
  * Corrects upstream Issue#46.

 -- Kay Hayen <kayhayen@gmx.de>  Sat, 08 Sep 2012 22:30:11 +0000

nuitka (0.3.24+ds-1) unstable; urgency=low

  * New upstream release.
  * Detect the absence of "g++" and gracefully fallback to the
    compiler depended on. (Closes: #682146)
  * Changed usage of "temp" files in developer scripts to be
    secure. (Closes: #682145)
  * Added support for "DEB_BUILD_OPTIONS=nocheck" to skip the
    test runs. (Closes: #683090)

 -- Kay Hayen <kayhayen@gmx.de>  Sat, 18 Aug 2012 21:19:17 +0200

nuitka (0.3.23.1+ds-1) unstable; urgency=low

  * New upstream hotfix release.
  * Corrects upstream Issue#40, Issue#41, and Issue#42.

 -- Kay Hayen <kayhayen@gmx.de>  Mon, 16 Jul 2012 07:25:41 +0200

nuitka (0.3.23+ds-1) unstable; urgency=low

  * New upstream release.
  * License for Nuitka is now Apache License 2.0, no more GPLv3.
  * Corrects upstream Issue#37 and Issue#38.

 -- Kay Hayen <kayhayen@gmx.de>  Sun, 01 Jul 2012 00:00:57 +0200

nuitka (0.3.22.1+ds-1) unstable; urgency=low

  * New upstream hotfix release.
  * Corrected copyright file syntax error found by new lintian
    version.
  * Corrects upstream Issue#19.

 -- Kay Hayen <kayhayen@gmx.de>  Sat, 16 Jun 2012 08:58:30 +0200

nuitka (0.3.22+ds-1) unstable; urgency=low

  * New upstream release.

 -- Kay Hayen <kayhayen@gmx.de>  Sun, 13 May 2012 12:51:16 +0200

nuitka (0.3.21+ds-1) unstable; urgency=low

  * New upstream release.

 -- Kay Hayen <kayhayen@gmx.de>  Thu, 12 Apr 2012 20:24:01 +0200

nuitka (0.3.20.2+ds-1) unstable; urgency=low

  * New upstream hotfix release.
  * Corrects upstream Issue#35.
  * Bump to Standards Version 3.9.3, no changes needed.
  * In the alternative build dependencies, designed to make the
    Python3 build dependency optional, put option that is going
    to work on "unstable" first. (Closes: #665021)

 -- Kay Hayen <kayhayen@gmx.de>  Tue, 03 Apr 2012 22:31:36 +0200

nuitka (0.3.20.1+ds-1) unstable; urgency=low

  * New upstream hotfix release.
  * Corrects upstream Issue#34.

 -- Kay Hayen <kayhayen@gmx.de>  Sat, 03 Mar 2012 10:18:30 +0100

nuitka (0.3.20+ds-1) unstable; urgency=low

  * New upstream release.
  * Added upstream "Changelog.rst" as "changelog"

 -- Kay Hayen <kayhayen@gmx.de>  Mon, 27 Feb 2012 09:32:10 +0100

nuitka (0.3.19.2+ds-1) unstable; urgency=low

  * New upstream hotfix release.
  * Corrects upstream Issue#32.

 -- Kay Hayen <kayhayen@gmx.de>  Sun, 12 Feb 2012 20:33:30 +0100

nuitka (0.3.19.1+ds-1) unstable; urgency=low

  * New upstream hotfix release.
  * Corrects upstream Issue#30 and Issue#31.

 -- Kay Hayen <kayhayen@gmx.de>  Sat, 28 Jan 2012 07:27:38 +0100

nuitka (0.3.19+ds-1) unstable; urgency=low

  * New upstream release.
  * Improvements to option groups layout in manpages, and broken
    whitespace for "--recurse-to" option. (Closes: #655910)
  * Documented new option "--recurse-directory" in man page with
    example.
  * Made the "debian/watch" file ignore upstream pre-releases,
    these shall not be considered for this package.
  * Aligned depended version with build depended versions.
  * Depend on "python-dev" as well, needed to compile against
    "libpython".
  * Build depend on "python-dev-all" and "python-dbg-all" to
    execute tests with both all supported Python versions.
  * Build depend on "python3.2-dev-all" and "python3-dbg-all"
    to execute tests with Python3 as well. It is currently not
    supported by upstream, this is only preparatory.
  * Added suggestion of "ccache", can speed up the compilation
    process.

 -- Kay Hayen <kayhayen@gmx.de>  Tue, 17 Jan 2012 10:29:45 +0100

nuitka (0.3.18+ds-1) unstable; urgency=low

  * New upstream release.
  * Lowered dependencies so that a backport to Ubuntu Natty and
    higher is now feasible. A "scons >=2.0.0" is good enough,
    and so is "g++-4.5" as well.
  * Don't require the PDF generation to be successful on older
    Ubuntu versions as it crashes due to old "rst2pdf" bugs.

 -- Kay Hayen <kayhayen@gmx.de>  Thu, 12 Jan 2012 19:55:43 +0100

nuitka (0.3.18~pre2+ds-1) unstable; urgency=low

  * New upstream pre-release.
  * First upload to unstable, many thanks to my reviewer and
    sponsor Yaroslav Halchenko <debian@onerussian.com>
  * New maintainer (Closes: #648489)
  * Added Developer Manual to the generated PDF documentation.
  * Added python-dbg to Build-Depends to also execcute reference
    count tests.
  * Changed copyright file to reference Apache license via its
    standard Debian location as well.

 -- Kay Hayen <kayhayen@gmx.de>  Tue, 10 Jan 2012 22:21:56 +0100

nuitka (0.3.17+ds-1) UNRELEASED; urgency=low

  * New upstream release.
  * Updated man page to use new "--recurse-*" options in examples
    over removed "--deep*" options.
  * Completed copyright file according to "licensecheck" findings
    and updated files accordingly. Put the included tests owned
    by upstream into public domain.
  * Use a "+ds" file as orig source with inline copy of Scons
    already removed instead of doing it as a patch.
  * Also removed the benchmark tests from "+ds" file, not useful
    to be provided with Nuitka.
  * Added syntax tests, these were omitted by mistake previously.
  * Run the test suite at package build time, it checks the basic
    tests, syntax error tests, program tests, and the compile
    itself test.
  * Added run time dependencies also as build time dependencies
    to be able to execute the tests.
  * Corrected handling of upstream pre-release names in the watch
    file.
  * Changed contributor notice to only require "Apache License 2.0"
    for the new parts.
  * Put Debian packaging and owned tests under "Apache License 2.0"
    as well.

 -- Kay Hayen <kayhayen@gmx.de>  Mon, 09 Jan 2012 09:02:19 +0100

nuitka (0.3.16-1) UNRELEASED; urgency=low

  * New upstream release.
  * Updated debian/copyright URI to match the latest one.
  * Updated debian/copyright to DEP5 changes.
  * Added Nuitka homepage to debian/control.
  * Added watch file, so uscan works.
  * Added git pointers to git repository and gitweb to the
    package control file.
  * Corrected examples section in man page to correctly escape "-".
  * Added meaningful "what is" to manpages.
  * Bump to Standards Version 3.9.2, no changes needed.
  * Added extended description to address lintian warning.

 -- Kay Hayen <kayhayen@gmx.de>  Sun, 18 Dec 2011 13:01:10 +0100

nuitka (0.3.15-1) UNRELEASED; urgency=low

  * New upstream release.
  * Renamed "/usr/bin/Python" to "/usr/bin/nuitka-python".
  * Added man pages for "nuitka" and "nuitka-python", the first
    with an examples section that shows the most important uses
    of the "nuitka" binary.
  * Removed foreign code for Windows generators, removed from
    debian/copyright.
  * Lowered dependency for Scons to what Ubuntu Oneiric has and
    what we have as an inline copy, (scons >=2.0.1) should be
    sufficient.
  * Recommend python-lxml, as it's used by Nuitka to dump XML
    representation.
  * Recommend python-qt4, as it may be used to display the node
    tree in a window.
  * Removed inline copy of Scons from the binary package.
  * Added patch to remove the setting nuitka package in sys.path,
    not needed in Debian.

 -- Kay Hayen <kayhayen@gmx.de>  Thu, 01 Dec 2011 22:43:33 +0100

nuitka (0.3.15pre2-1) UNRELEASED; urgency=low

  * Initial Debian package.

 -- Kay Hayen <kayhayen@gmx.de>  Fri, 11 Nov 2011 20:58:55 +0100<|MERGE_RESOLUTION|>--- conflicted
+++ resolved
@@ -1,12 +1,9 @@
-<<<<<<< HEAD
 nuitka (0.5.7~pre1+ds-1) UNRELEASED; urgency=medium
 
   * New upstream pre-release.
 
  -- Kay Hayen <kay.hayen@gmail.com>  Fri, 19 Dec 2014 08:47:58 +0100
 
-nuitka (0.5.6+ds-1) unstable; urgency=medium
-=======
 nuitka (0.5.6.1+ds-1) unstable; urgency=medium
 
   * New upstream hotfix release.
@@ -14,7 +11,6 @@
  -- Kay Hayen <kay.hayen@gmail.com>  Sun, 21 Dec 2014 08:32:58 +0100
 
 nuitka (0.5.6+ds-1) UNRELEASED; urgency=medium
->>>>>>> 3dd382e9
 
   * New upstream release.
   * Added support for hardening-wrapper to be installed.
